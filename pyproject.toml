--- conflicted
+++ resolved
@@ -10,11 +10,7 @@
 absl-py = "^2.0.0"
 prometheus-client = "^0.13.0"
 asyncio = "^3.4.3"
-<<<<<<< HEAD
-aiohttp = "^3.9.2"
-=======
 aiohttp = "^3.11"
->>>>>>> 41d0c486
 
 [tool.poetry.group.dev.dependencies]
 flake8 = "^6.1.0"
